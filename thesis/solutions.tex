--- conflicted
+++ resolved
@@ -259,11 +259,9 @@
 	\end{tabular}
 \end{table}
 
-<<<<<<< HEAD
-$$Costo = 181.017 \text{ \euro}$$
-$$Tourtime_{Stokeontrent} = 7.77636 h$$
-$$Tourtime_{Warrington} = 5.79818 h$$
-
+$$\boldsymbol{Costo} = 181.017 \text{ \euro}$$
+$$\boldsymbol{Tourtime_{Stokeontrent}} = 7.77636 \text{ ore}$$
+$$\boldsymbol{Tourtime_{Warrington}} = 5.79818 \text{ ore}$$
 
 
 %% =======================================================================================
@@ -387,23 +385,20 @@
 
 		\midrule
 		Chester & 0.694545 \\
-		Derby & 7.73455 \\
-		Eastwood & 8.57818 \\
+		Derby & 3.65273 \\
+		Eastwood & 2.80909 \\
 		Liverpool & 1.72182 \\
-		Mansfield & 9.43091 \\
-		Preston & 3.21818 \\
-		Sheffield & 10.6345 \\
-		Stockport  & 0 \\
-		Stoke on Trent & 6.20909 \\
-		Warrington & 4.62545 \\
-		\bottomrule
-	\end{tabular}
-\end{table}
-
-$$Costo = 159.617 \text{ \euro}$$
-$$Tourtime = 12.2145 h$$
-=======
-$$\boldsymbol{Costo} = 181.017 \text{ \euro}$$
-$$\boldsymbol{Tourtime_{Stokeontrent}} = 7.77636 \text{ ore}$$
-$$\boldsymbol{Tourtime_{Warrington}} = 5.79818 \text{ ore}$$
->>>>>>> c2d1155d
+		Mansfield & 1.95636 \\
+		Preston  & 3.21818 \\
+		Sheffield & 4.64364 \\
+		Stockport & 0 \\
+		Stoke on Trent & 2.75636 \\
+		Warrington & 1.17273 \\
+		\bottomrule
+	\end{tabular}
+\end{table}
+
+$$\boldsymbol{Costo} = 232.976 \text{ \euro}$$
+$$\boldsymbol{Tourtime_{Derby}} = 5.72364 \text{ ore}$$
+$$\boldsymbol{Tourtime_{Preston}} = 4.95818 \text{ ore}$$
+$$\boldsymbol{Tourtime_{Sheffield}} = 6.22364 \text{ ore}$$