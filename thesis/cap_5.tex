% !TEX root=index.tex
\chapter{Analisi dei risultati}\label{ch:cap_5}
	Gli esperimenti sono stati condotti con dei dati di istanza che fossero il più possibile realistici. Sono state analizzate tre classi di problemi: a flotta unitaria e senza time window, a flotta multipla senza time window ed infine a flotta multipla con time window. \\*
	Le seguenti istanze sono state risolte utilizzando un laptop equipaggiato con una CPU Intel i3 quadcore a 2,67GHz e 4Gb di RAM (non più di 10 minuti di calcolo ad istanza). È stata utilizzata la versione 12.6 di CPLEX mantenendo le impostazioni di default per la risoluzione di problemi di PLIM (\emph{Programmazione Lineare Intera Mista}).

	\section{Presentazione dati statici ed ipotesi esemplificative}
	\label{sec:il_linguaggio_di_modellazione_ampl}
		Qui di seguito viene riportata una tabella (tabella \ref{table:parametri statici}) riassuntiva con tutti i valori dei parametri statici utilizzati nella formulazione delle istanze del modello:

		\begin{table}[]
		\centering
		\caption{Parametri dei veicoli e delle emissioni}
		\label{table:parametri statici}
			\begin{tabular}{@{}clc@{}}
				\toprule
				Notazione    & \multicolumn{1}{c}{Descrizione}                  & Valore \\ \midrule
				$g$          & costante gravitazionale (m/$s^2$)                & 9,81   \\
				$\rho$       & densità dell'aria (kg/$m^3$)                     & 1,255  \\
				$c_f$        & costo del carburante (€/l)                       & 1,20   \\
				$c_e$        & costo delle emissioni $CO_2$ (€/kg)              & 0,034  \\
				$U_{diesel}$ & energia intrinseca in 1 litro di carburante (MJ) & 36,4   \\
				$f_e$        & emissioni di $CO_2$ (kg/l)                       & 2,65   \\
				$\eta$       & efficienza del motore diesel (\%)                & 45     \\
				$M$          & massa a pieno carico del veicolo (kg)            & 8000   \\
				$w$          & massa a vuoto del veicolo (kg)                   & 4400   \\
				$C_r$        & coefficiente di resistenza al rotolamento        & 0,02   \\
				$C_d$        & resistenza alla penetrazione dell'aria           & 0,7    \\
				$A$          & area frontale del veicolo ($m^2$)                & 7      \\
				$p$          & salario dell'autista (€/h)                       & 8,5    \\ \bottomrule
			\end{tabular}
		\end{table}

		Per ciò che riguarda le pendenze dei tratti stradali, queste sono state approssimate tutte a 0.
		Le motivazioni sono sostanzialmente due:

		\begin{itemize}
			\item raccogliere i dati riguardanti le quote dei tratti di strada che collegano i vari nodi è un’operazione lunga, la cui complessità esplode molto velocemente all’aumentare dei nodi.
			\item i risultati espressi nel paper \cite{Laporte11} si riferiscono tutti ad istanze di problemi valutate facendo la medesima assunzione.
		\end{itemize}

		Inoltre, i \emph{service time} di tutti i nodi, per questioni semplificative, sono stati fissati tutti quanti a 30minuti. Questa assunzione non lede in alcun modo la generalità della trattazione.

	\section{Risultati dell’istanza con un veicolo e senza time window}
	\label{sec:istanza_singolo_veicolo_no_time_window}
		Sono state prese in considerazione le seguenti città inglesi: Stokeontrent,	Derby, Eastwood, Mansfield,	Sheffield, Stockport, Preston, Liverpool, Chester e Warrington in modo che \ref{table:distanza_citta} sia la tabella delle distanze da una città all’altra.

		\begin{table}
			\centering
			\small
			\caption{Distanza tra le città (m)}
			\label{table:distanza_citta}
			\resizebox{\columnwidth}{!}{
			\begin{tabular}{| @{} r p{1.5cm} p{1cm} p{1.5cm} p{1.5cm} p{1.3cm} p{1.5cm} p{1.2cm} p{1.5cm} p{1cm} p{2cm} @{} |}
				\toprule 

				& Stoke-on-Trent & Derby  & Eastwood & Mansfield & Sheffield & Stockport & Preston & Liverpool & Chester & Warrington \\ 

				\midrule
				
				\multicolumn{1}{| b{1.8cm}|}{Stoke-on-Trent} & -            & 56400  & 80200    & 90400     & 76300     & 69900     & 105000  & 91000     & 72000   & 59600      \\
				\multicolumn{1}{| b{1.8cm}|}{Derby}        & 56400        & -      & 18900    & 37500     & 65200     & 86400     & 148000  & 136000    & 98500   & 104000     \\
				\multicolumn{1}{| b{1.8cm}|}{Eastwood}     & 80200        & 18900  & -        & 19400     & 51200     & 85900     & 178000  & 143000    & 102000  & 116000     \\
				\multicolumn{1}{| b{1.8cm}|}{Mansfield}    & 90400        & 37500  & 19400    & -         & 38700     & 80100     & 192000  & 173000    & 108000  & 115000     \\
				\multicolumn{1}{| b{1.8cm}|}{Sheffield}    & 76300        & 65200  & 51200    & 38700     & -         & 59400     & 119000  & 129000    & 60900   & 94400      \\
				\multicolumn{1}{| b{1.8cm}|}{Stockport}    & 69900        & 86400  & 85900    & 80100     & 59400     & -         & 68200   & 67100     & 10700   & 37000      \\
				\multicolumn{1}{| b{1.8cm}|}{Preston}      & 105000       & 148000 & 178000   & 192000    & 119000    & 68200     & -       & 54800     & 53400   & 49900      \\
				\multicolumn{1}{| b{1.8cm}|}{Liverpool}    & 91000        & 136000 & 143000   & 173000    & 129000    & 67100     & 54800   & -         & 55700   & 29500      \\
				\multicolumn{1}{| b{1.8cm}|}{Chester}      & 60900        & 146000 & 143000   & 169000    & 122000    & 82200     & 91400   & 29000     & -       & 34900      \\
				\multicolumn{1}{| b{1.8cm}|}{Warrington}   & 59600        & 104000 & 116000   & 115000    & 94400     & 37000     & 49900   & 29500     & 32700   & -          \\ \bottomrule
<<<<<<< HEAD
			\end{tabular}
		\end{sidewaystable}
		

		% Tabelle soluzione @TODO rimuovere
		\input{solutions}
=======
			\end{tabular}}
		\end{table}

		Si consideri inoltre che si ha a disposizione un solo veicolo che, a partire dalla città di  Stockport, deve visitare tutte le altre e farvi ritorno, minimizzando il costo complessivo del problema di PRP associato.
		
>>>>>>> 26d817aa
<|MERGE_RESOLUTION|>--- conflicted
+++ resolved
@@ -67,17 +67,10 @@
 				\multicolumn{1}{| b{1.8cm}|}{Liverpool}    & 91000        & 136000 & 143000   & 173000    & 129000    & 67100     & 54800   & -         & 55700   & 29500      \\
 				\multicolumn{1}{| b{1.8cm}|}{Chester}      & 60900        & 146000 & 143000   & 169000    & 122000    & 82200     & 91400   & 29000     & -       & 34900      \\
 				\multicolumn{1}{| b{1.8cm}|}{Warrington}   & 59600        & 104000 & 116000   & 115000    & 94400     & 37000     & 49900   & 29500     & 32700   & -          \\ \bottomrule
-<<<<<<< HEAD
-			\end{tabular}
-		\end{sidewaystable}
-		
-
-		% Tabelle soluzione @TODO rimuovere
-		\input{solutions}
-=======
 			\end{tabular}}
 		\end{table}
 
 		Si consideri inoltre che si ha a disposizione un solo veicolo che, a partire dalla città di  Stockport, deve visitare tutte le altre e farvi ritorno, minimizzando il costo complessivo del problema di PRP associato.
 		
->>>>>>> 26d817aa
+% Tabelle soluzione @TODO rimuovere
+		\input{solutions}